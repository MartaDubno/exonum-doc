---
title: Service development tutorial
---
# Cryptocurrency Tutorial: How to Create Services

In this tutorial we create an Exonum service that implements
a minimalistic cryptocurrency, and a single-node blockchain network processing
requests to this service. The service accepts two types of transactions:
creates a wallet with a default balance and transfers money between wallets.

You can view and download the full source code of this tutorial
[here][cryptocurrency].

For didactic purposes, the
tutorial is simplified compared to a real-life application; it does not feature
the client part and does not use [Merkelized data collections](../architecture/storage.md#merkelized-indices).
A tutorial adding these features is coming soon.

## Create Rust Project

Exonum is written in Rust and you have to install the stable Rust
compiler to build this tutorial. If you do not have the environment set up, follow
[the installation guide](./install.md).

Let’s create a minimal crate with the **exonum** crate as a dependency.

```sh
cargo new cryptocurrency
```

Add necessary dependencies to `Cargo.toml` in the project directory:

```toml
[package]
name = "exonum_cryptocurrency"
version = "0.0.0"
authors = ["Your Name <your@email.com>"]

[dependencies]
exonum = "0.6.0"
iron = "0.6.0"
bodyparser = "0.8.0"
router = "0.6.0"
serde = "1.0.0"
serde_json = "1.0.0"
serde_derive = "1.0.0"
failure = "0.1.1"
```

## Imports

Rust crates have the [`src/lib.rs`][lib.rs] file as the default entry point.
In our case, this is where we are going to place the service code.
Let’s start with importing crates with necessary types:

??? note "Imports"
```rust
extern crate bodyparser;
#[macro_use]
extern crate exonum;
#[macro_use]
extern crate failure;
extern crate iron;
extern crate router;
extern crate serde;
#[macro_use]
extern crate serde_derive;
extern crate serde_json;

use exonum::api::{Api, ApiError};
use exonum::blockchain::{ApiContext, Blockchain, ExecutionError,
                         ExecutionResult, Service, Transaction,
                         TransactionSet};
use exonum::crypto::{Hash, PublicKey};
use exonum::encoding;
use exonum::encoding::serialize::FromHex;
use exonum::messages::{Message, RawTransaction};
use exonum::node::{ApiSender, TransactionSend};
use exonum::storage::{Fork, MapIndex, Snapshot};
use iron::headers::ContentType;
use iron::Handler;
use iron::modifiers::Header;
use iron::prelude::*;
use iron::status::Status;
use router::Router;
```

## Constants

Let’s define some constants we will use later on:

```rust
// Service identifier
const SERVICE_ID: u16 = 1;
// Starting balance of a newly created wallet
const INIT_BALANCE: u64 = 100;
```

## Declare Persistent Data

We should declare what kind of data the service will store in the blockchain.
In our case we need to declare a single type – *wallet*.
Inside the wallet we want to store:

- **Public key** to validate requests from the owner of the wallet
- **Name of the owner** (purely for convenience reasons)
- **Current balance** of the wallet

Summing it all up, the `Wallet` datatype will look like:

```rust
encoding_struct! {
    struct Wallet {
        pub_key: &PublicKey,
        name: &str,
        balance: u64,
    }
}
```

Macro `encoding_struct!` helps declare a
[serializable](../architecture/serialization.md)
struct and determine bounds of its fields. We need to change the wallet balance,
so we add methods to the `Wallet` type:

```rust
impl Wallet {
    pub fn increase(self, amount: u64) -> Self {
        let balance = self.balance() + amount;
        Self::new(self.pub_key(), self.name(), balance)
    }

    pub fn decrease(self, amount: u64) -> Self {
        let balance = self.balance() - amount;
        Self::new(self.pub_key(), self.name(), balance)
    }
}
```

We have added two methods: one to increase the wallet balance and another one
to decrease it. These methods are *immutable*; they consume the old instance
of the wallet and produce a new instance with the modified `balance` field.

## Create Schema

Schema is a structured view of [the key-value storage](../architecture/storage.md)
used in Exonum.
To access the storage, however, we will not use the storage directly, but
rather `Snapshot`s and `Fork`s. `Snapshot` represents an immutable view
of the storage, and `Fork` is a mutable one, where the changes
can be easily rolled back. `Snapshot` is used
in [read requests](../architecture/services.md#read-requests), and `Fork`
in transaction processing.

As the schema should work with both types of storage views, we declare it as
a generic wrapper:

```rust
pub struct CurrencySchema<T> {
    view: T,
}
```

For access to the objects inside the storage we need to declare the layout of
the data. As we want to keep the wallets in the storage, we will
use an instance of [`MapIndex`](../architecture/storage.md#mapindex),
a map abstraction.
Keys of the index will correspond to public keys of the wallets.
Index values will be serialized `Wallet` structs.

`Snapshot` provides random access to every piece of data inside the database.
To isolate the wallets map into a separate entity,
we add a unique prefix to it,
which is the first argument to the `MapIndex::new` call:

```rust
impl<T: AsRef<Snapshot>> CurrencySchema<T> {
    pub fn new(view: T) -> Self {
        CurrencySchema { view }
    }

    pub fn wallets(&self) -> MapIndex<&Snapshot, PublicKey, Wallet> {
        MapIndex::new("cryptocurrency.wallets", self.view.as_ref())
    }

    // Utility method to quickly get a separate wallet from the storage
    pub fn wallet(&self, pub_key: &PublicKey) -> Option<Wallet> {
        self.wallets().get(pub_key)
    }
}
```

Here, we have declared a constructor and two getter methods for the schema
wrapping any type that allows accessing it as a `Snapshot` reference
(that is, implements the [`AsRef`][std-asref] trait from the standard library).
`Fork` implements this trait, which means that we can construct a `CurrencySchema`
instance above the `Fork`, and use `wallets` and `wallet` getters for it.

For `Fork`-based schema, we declare an additional method to write to the storage:

```rust
impl<'a> CurrencySchema<&'a mut Fork> {
    pub fn wallets_mut(&mut self) -> MapIndex<&mut Fork, PublicKey, Wallet> {
        MapIndex::new("cryptocurrency.wallets", &mut self.view)
    }
}
```

## Define Transactions

[Transaction](../architecture/transactions.md) is a kind of message which
performs atomic actions on the blockchain state.

For our cryptocurrency tutorial we need two transaction types:

- Create a new wallet and add some money to it
- Transfer money between two different wallets

<<<<<<< HEAD
Service transactions are defined through `transactions!` macro
that automatically assigns transaction IDs based on the declaration order:
=======
Declaration of any transaction should contain:

- Service identifier
- Unique (within the service) message identifier
- Size of the fixed part of the message

Exonum will use these constants for (de)serialization of messages.

### Creating New Wallet

A Transaction to create a new wallet should contain the public key of the wallet
and the name of the user who created this wallet:
>>>>>>> 3b450c2f

```rust
transactions! {
    // Transaction group.
    pub CurrencyTransactions {
        const SERVICE_ID = SERVICE_ID;

        // Transaction type for creating a new wallet.
        struct TxCreateWallet {
            pub_key: &PublicKey,
            name: &str,
        }

        // Transaction type for transferring tokens between two wallets.
        struct TxTransfer {
            from: &PublicKey,
            to: &PublicKey,
            amount: u64,
            seed: u64,
        }
    }
}
```

The transaction to create a new wallet (`TxCreateWallet`) contains
the public key of the wallet and the name of the user who created this wallet.

The transaction to transfer coins between different wallets (`TxTransfer`)
involves two public keys: for the sender’s wallet (`from`) and
for the receiver’s one (`to`). It also contains the amount of money to move
between them. We add the `seed` field to make sure that our transaction is
[impossible to replay](../architecture/transactions.md#non-replayability).

### Reporting Errors

The execution of the transaction may be unsuccessful for some reason.
For example, the transaction `TxCreateWallet` will not be executed
if the wallet with such public key already exists.
There are also three reasons why the transaction `TxTransfer` cannot be executed:

- There is no sender with a given public key
- There is no recipient with a given public key
- The sender has insufficient currency amount

Let’s define the codes of the above errors:

```rust
#[derive(Debug, Fail)]
#[repr(u8)]
pub enum Error {
    #[fail(display = "Wallet already exists")]
    WalletAlreadyExists = 0,

    #[fail(display = "Sender doesn't exist")]
    SenderNotFound = 1,

    #[fail(display = "Receiver doesn't exist")]
    ReceiverNotFound = 2,

    #[fail(display = "Insufficient currency amount")]
    InsufficientCurrencyAmount = 3,
}

// Conversion between service-specific errors and the standard error type
// that can be emitted by transactions.
impl From<Error> for ExecutionError {
    fn from(value: Error) -> ExecutionError {
        let description = format!("{}", value);
        ExecutionError::with_description(value as u8, description)
    }
}
```

### Transaction Execution

Every transaction in Exonum has business logic of the blockchain attached,
which is encapsulated in the `Transaction` trait.
This trait includes the `verify` method to verify the integrity of the
transaction, and the `execute` method which contains logic applied to the
storage when a transaction is executed.

In our case, `verify` for both transaction types will check the transaction
signature. `execute` method gets the reference to the `Fork` of the storage, so
we wrap it with our `CurrencySchema` to access our data layout.

For creating a wallet, we check that the wallet does not exist and add a new
wallet if so:

```rust
impl Transaction for TxCreateWallet {
    fn verify(&self) -> bool {
        self.verify_signature(self.pub_key())
    }

    fn execute(&self, view: &mut Fork) -> ExecutionResult {
        let mut schema = CurrencySchema::new(view);
        if schema.wallet(self.pub_key()).is_none() {
            let wallet = Wallet::new(self.pub_key(), self.name(), INIT_BALANCE);
            println!("Create the wallet: {:?}", wallet);
            schema.wallets_mut().put(self.pub_key(), wallet);
            Ok(())
        } else {
            Err(Error::WalletAlreadyExists)?
        }
    }
}
```

This transaction also sets the wallet balance to 100. Note how we use
both “immutable” `wallet` and “mutable” `wallets_mut` methods of the schema
within `execute`.

`TxTransfer` transaction gets two wallets for both sides of the transfer
transaction. If they are found, we check the balance of the sender. If
the sender has enough coins, then we decrease the sender’s balance
and increase the receiver’s balance.

We also need to check that the sender does not send the coins to himself.
Otherwise, if the sender is equal to the receiver, the implementation below will
create money out of thin air.

```rust
impl Transaction for TxTransfer {
    fn verify(&self) -> bool {
         (*self.from() != *self.to()) &&
             self.verify_signature(self.from())
    }

    fn execute(&self, view: &mut Fork) -> ExecutionResult {
        let mut schema = CurrencySchema::new(view);

        let sender = match schema.wallet(self.from()) {
            Some(val) => val,
            None => Err(Error::SenderNotFound)?,
        };

        let receiver = match schema.wallet(self.to()) {
            Some(val) => val,
            None => Err(Error::ReceiverNotFound)?,
        };

        let amount = self.amount();
        if sender.balance() >= amount {
            let sender = sender.decrease(amount);
            let receiver = receiver.increase(amount);
            println!("Transfer between wallets: {:?} => {:?}", sender, receiver);
            let mut wallets = schema.wallets_mut();
            wallets.put(self.from(), sender);
            wallets.put(self.to(), receiver);
            Ok(())
        } else {
            Err(Error::InsufficientCurrencyAmount)?
        }
    }
}
```

## Implement API

Next, we need to implement the node API with the help of [Iron framework][iron].
With this aim we declare a struct which implements the `Api` trait.
The struct will contain a channel, i.e. a connection to the blockchain node
instance.
Besides the channel, the API struct will contain a blockchain instance;
it will be needed to implement
[read requests](../architecture/services.md#read-requests).

```rust
#[derive(Clone)]
struct CryptocurrencyApi {
    channel: ApiSender,
    blockchain: Blockchain,
}
```

### API for Transactions

Define a type for transaction response:

```rust
#[derive(Serialize, Deserialize)]
pub struct TransactionResponse {
    // Hash of the transaction.
    pub tx_hash: Hash,
}
```

The core processing logic is essentially the same for both types of transactions:

1. Convert JSON input into a `Transaction`
2. Send the transaction to the channel, so that it will be broadcasted over the
  blockchain network and included into the block.
3. Synchronously respond with a hash of the transaction

This logic can be encapsulated in a parameterized method in `CryptocurrencyApi`:

```rust
impl CryptocurrencyApi {
    fn post_transaction(&self, req: &mut Request) -> IronResult<Response> {
        match req.get::<bodyparser::Struct<CurrencyTransactions>>() {
            Ok(Some(transaction)) => {
                let transaction: Box<Transaction> = transaction.into();
                let tx_hash = transaction.hash();
                self.channel.send(transaction).map_err(ApiError::from)?;
                let json = TransactionResponse { tx_hash };
                self.ok_response(&serde_json::to_value(&json).unwrap())
            }
            Ok(None) => Err(ApiError::BadRequest("Empty request body".into()))?,
            Err(e) => Err(ApiError::BadRequest(e.to_string()))?,
        }
    }
}
```

Notice that the `post_transaction()` method has an idiomatic signature
`fn(&self, &mut Request) -> IronResult<Response>`,
making it close to Iron’s [`Handler`][iron-handler]. This is to be
expected; the method *is* a handler for processing transaction-related requests.

### API for Read Requests

We want to implement 2 read requests:

- Return the information about all wallets in the system;
- Return the information about a specific wallet identified by the public key.

To accomplish this, we define a couple of corresponding methods in
`CryptocurrencyApi`
that use its `blockchain` field to read information from the blockchain
 storage.

```rust
impl CryptocurrencyApi {
    fn get_wallet(&self, req: &mut Request) -> IronResult<Response> {
        let path = req.url.path();
        let wallet_key = path.last().unwrap();
        let public_key = PublicKey::from_hex(wallet_key).map_err(|e| {
            IronError::new(
                e,
                (
                    Status::BadRequest,
                    Header(ContentType::json()),
                    "\"Invalid request param: `pub_key`\"",
                ),
            )
        })?;
    
        let snapshot = self.blockchain.snapshot();
        let schema = CurrencySchema::new(snapshot);
    
        if let Some(wallet) = schema.wallet(&public_key) {
            self.ok_response(&serde_json::to_value(wallet).unwrap())
        } else {
            self.not_found_response(&serde_json::to_value("Wallet not found").unwrap())
        }
    }

    fn get_wallets(&self, _: &mut Request) -> IronResult<Response> {
        let snapshot = self.blockchain.snapshot();
        let schema = CurrencySchema::new(snapshot);
        let idx = schema.wallets();
        let wallets: Vec<Wallet> = idx.values().collect();

        self.ok_response(&serde_json::to_value(&wallets).unwrap())
    }
}
```

As with the transaction endpoint, the methods have an idiomatic signature
`fn(&self, &mut Request) -> IronResult<Response>`.

### Wire API

As the final step of the API implementation, we need to tie request
processing logic to
specific endpoints. We do this in the `CryptocurrencyApi::wire()`
method:

```rust
impl Api for CryptocurrencyApi {
    fn wire(&self, router: &mut Router) {
        let self_ = self.clone();
        let post_create_wallet = move |req: &mut Request| self_.post_transaction(req);
        let self_ = self.clone();
        let post_transfer = move |req: &mut Request| self_.post_transaction(req);
        let self_ = self.clone();
        let get_wallets = move |req: &mut Request| self_.get_wallets(req);
        let self_ = self.clone();
        let get_wallet = move |req: &mut Request| self_.get_wallet(req);

        // Bind handlers to specific routes.
        router.post("/v1/wallets", post_create_wallet, "post_create_wallet");
        router.post("/v1/wallets/transfer", post_transfer, "post_transfer");
        router.get("/v1/wallets", get_wallets, "get_wallets");
        router.get("/v1/wallet/:pub_key", get_wallet, "get_wallet");
    }
}
```

We create a [closure][rust-closure] for each endpoint, converting handlers
that we have defined, with a type signature
`fn(&CryptocurrencyApi, &mut Request) -> IronResult<Response>`,
to ones that Iron supports – `Fn(&mut Request) -> IronResult<Response>`.
This can be accomplished by [currying][curry-fn], that is,
cloning `CryptocurrencyApi` and moving it into each closure.
For this to work, note that cloning a `Blockchain` does not create
a new blockchain from scratch,
but rather produces a reference to the same blockchain instance.
(That is, `Blockchain` is essentially a smart pointer type similar to [`Arc`][arc]
or [`Ref`][ref].)

## Define Service

Service is a group of templated transactions (we have defined them before). It
has a name and a unique id to determine the service inside the blockchain.

```rust
pub struct CurrencyService;
```

To turn `CurrencyService` into a blockchain service,
we should implement the `Service` trait in it.

!!! tip
    Read more on how to turn a type into a blockchain service in the
    [Interface with Exonum Framework](../architecture/services.md#interface-with-exonum-framework)
    section.

The two methods of the `Service` trait are simple:

- `service_name` returns the name of our service
- `service_id` returns the unique id of our service
   (i.e., the `SERVICE_ID` constant)

The `tx_from_raw` method is used to deserialize transactions
coming to the node.
If the incoming transaction is built successfully, we put it into a `Box<_>`.

The `state_hash` method is used to calculate the hash of
[the blockchain state](../glossary.md#blockchain-state). The method
should return [a vector of hashes](../architecture/services.md#state-hash) of the
[Merkelized service tables](../glossary.md#merkelized-indices).
As the wallets table is not Merkelized (a simplifying assumption discussed at the
beginning of the tutorial), the returned value should be an empty vector, `vec![]`.

The remaining method, `public_api_handler`, creates a REST `Handler` to process
web requests to the node. We will use it to receive transactions via REST API
using the logic we defined in `CryptocurrencyApi` earlier.

```rust
impl Service for CurrencyService {
    fn service_name(&self) -> &'static str { "cryptocurrency" }

    fn service_id(&self) -> u16 { SERVICE_ID }

    fn tx_from_raw(&self, raw: RawTransaction) ->
        Result<Box<Transaction>, encoding::Error>
    {
        let tx = CurrencyTransactions::tx_from_raw(raw)?;
        Ok(tx.into())
    }

    fn state_hash(&self, _: &Snapshot) -> Vec<Hash> {
        vec![]
    }

    fn public_api_handler(&self, ctx: &ApiContext) -> Option<Box<Handler>> {
        let mut router = Router::new();
        let api = CryptocurrencyApi {
            channel: ctx.node_channel().clone(),
            blockchain: ctx.blockchain().clone(),
        };
        api.wire(&mut router);
        Some(Box::new(router))
    }
}
```

`CryptocurrencyApi` type implements `Api` trait of Exonum and we can use
`Api::wire` method to connect this `Api` instance to the `Router`.

## Create Demo Blockchain

The service is ready. You can verify that the library code compiles by running
`cargo build` in the shell. However, we do not have the means of processing requests
to the service. To fix this, let us create a minimalistic blockchain network
with one node and a single service we’ve just finished creating.

The code we are going to write is logically separate from the service itself.
The service library could be connected to an Exonum-powered blockchain
together with other services,
while the demo blockchain is a specific example of its usage. For this reason,
we will position the blockchain code as an [*example*][cargo-example] and
place it into [`examples/demo.rs`][demo.rs].

### Configure Node

For launching a blockchain node, we need to specify its configuration.
We will create this configuration in a separate `node_config` function:

```rust
fn node_config() -> NodeConfig {
    // Code goes here
}
```

[Node configuration](../architecture/configuration.md) consists of two
parts:

- Local configuration which includes:

    - Node configuration (e.g., IP settings and other configuration parts)
    - API configuration (e.g., settings of REST API)

- Global configuration or genesis configuration (all parameters
  that need to be the same for all the nodes in the network)

Genesis configuration contains a list of public keys of
[validators](../glossary.md#validator), i.e., nodes that can vote for block
acceptance. Our demo blockchain network has only one validator (our node).
Fill this list with the public keys we generate randomly:

```rust
let (consensus_public_key, consensus_secret_key) =
    exonum::crypto::gen_keypair();
let (service_public_key, service_secret_key) =
    exonum::crypto::gen_keypair();

let validator_keys = ValidatorKeys {
    consensus_key: consensus_public_key,
    service_key: service_public_key,
};
let genesis = GenesisConfig::new(vec![validator_keys].into_iter());
```

!!! note
    In real applications, keys would be stored in the configuration file so
    that the node can be safely restarted.

Let’s configure REST API to open the node for external web requests.
Our node will expose API on port 8000 of every network interface.

```rust
let api_address = "0.0.0.0:8000".parse().unwrap();
let api_cfg = NodeApiConfig {
    public_api_address: Some(api_address),
    ..Default::default()
};
```

We also configure our node to listen to peer-to-peer connections on port 2000
for all network interfaces. This port is used for interactions among full nodes
in the Exonum network.

```rust
let peer_address = "0.0.0.0:2000".parse().unwrap();

// Return this value from `node_config` function
NodeConfig {
    listen_address: peer_address,
    peers: vec![],
    service_public_key,
    service_secret_key,
    consensus_public_key,
    consensus_secret_key,
    genesis,
    external_address: None,
    network: Default::default(),
    whitelist: Default::default(),
    api: api_cfg,
    mempool: Default::default(),
    services_configs: Default::default(),
}
```

### Run Node

Finally, we need to implement the entry point to our demo network – `main` function:

```rust
fn main() {
    exonum::helpers::init_logger().unwrap();
    let node = Node::new(
        MemoryDB::new(),
        vec![Box::new(CurrencyService)],
        node_config(),
    );
    node.run().unwrap();
}
```

That is, we:

1. Initialize logging in the Exonum core library
2. Create a node with in-memory database (`MemoryDB`), a single service (`CurrencyService`),
  and the configuration we have specified earlier
3. Run the created node

The demo blockchain can now be executed with the `cargo run --example demo` command.

## Interact With Blockchain

### Send Transactions via REST API

Let’s send some transactions to our demo blockchain.

#### Create the First Wallet

Create `create-wallet-1.json` file and insert the following code into it:

```json
{
  "body": {
    "pub_key": "03e657ae71e51be60a45b4bd20bcf79ff52f0c037ae6da0540a0e0066132b472",
    "name": "Johnny Doe"
  },
  "network_id": 0,
  "protocol_version": 0,
  "service_id": 1,
  "message_id": 1,
  "signature": "ad5efdb52e48309df9aa582e67372bb3ae67828c5eaa1a7a5e387597174055d315eaa7879912d0509acf17f06a23b7f13f242017b354f682d85930fa28240402"
}
```

Use the `curl` command to send this transaction to the node by HTTP:

```sh
curl -H "Content-Type: application/json" -X POST -d @create-wallet-1.json \
    http://127.0.0.1:8000/api/services/cryptocurrency/v1/wallets
```

This transaction creates the first wallet associated with user Johnny Doe.
The transaction endpoint returns the hash of the transaction:

```json
{
  "tx_hash": "44c6c2c58eaab71f8d627d75ca72f244289bc84586a7fb42186a676b2ec4626b"
}
```

The node will show in the log that the first wallet has been created:

```none
Create the wallet: Wallet { pub_key: PublicKey(3E657AE),
                            name: "Johnny Doe", balance: 100 }
```

#### Create the Second Wallet

To create the second wallet put the code into `create-wallet-2.json` file:

```json
{
  "body": {
    "pub_key": "d1e877472a4585d515b13f52ae7bfded1ccea511816d7772cb17e1ab20830819",
    "name": "Janie Roe"
  },
  "network_id": 0,
  "protocol_version": 0,
  "service_id": 1,
  "message_id": 1,
  "signature": "05f51eb13cfaaebc97b27e340048f35f40c7bb6e3ae4c47728dee9908a10636add57700dfce1bcd686dc36fae4fa930d1318fb76a0d5c410b998be1949382209"
}
```

Send it with `curl` to the node:

```sh
curl -H "Content-Type: application/json" -X POST -d @create-wallet-2.json \
    http://127.0.0.1:8000/api/services/cryptocurrency/v1/wallets
```

It returns the hash of the second transaction:

```json
{
  "tx_hash": "8714e90607afc05f43b82c475c883a484eecf2193df97b243b0d8630812863fd"
}
```

The node will show in the log that the second wallet has been created:

```none
Create the wallet: Wallet { pub_key: PublicKey(D1E87747),
                            name: "Janie Roe", balance: 100 }
```

#### Transfer Between Wallets

Now we have two wallets in the database and we can transfer money between them.
Create `transfer-funds.json` and add the following code to this file:

```json
{
  "body": {
    "from": "03e657ae71e51be60a45b4bd20bcf79ff52f0c037ae6da0540a0e0066132b472",
    "to": "d1e877472a4585d515b13f52ae7bfded1ccea511816d7772cb17e1ab20830819",
    "amount": "10",
    "seed": "12623766328194547469"
  },
  "network_id": 0,
  "protocol_version": 0,
  "service_id": 1,
  "message_id": 2,
  "signature": "2c5e9eee1b526299770b3677ffd0d727f693ee181540e1914f5a84801dfd410967fce4c22eda621701c2b9c676ed62bc48df9c973462a8514ffb32bec202f103"
}
```

This transaction transfers 10 coins from the first wallet to the second.
Send it to the node with:

```sh
curl -H "Content-Type: application/json" -X POST -d @transfer-funds.json \
    http://127.0.0.1:8000/api/services/cryptocurrency/v1/wallets/transfer
```

This request returns the transaction hash:

```json
{
  "tx_hash": "e63b28caa07adffb6e2453390a59509a1469e66698c75b4cfb2f0ae7a6887fdc"
}
```

The node outputs to the console the information about this transfer:

```none
Transfer between wallets: Wallet { pub_key: PublicKey(3E657AE),
                                   name: "Johnny Doe", balance: 90 }
                       => Wallet { pub_key: PublicKey(D1E87747),
                                   name: "Janie Roe", balance: 110 }
```

### Read Requests

Let’s check that the defined read endpoints indeed work.

#### Info on All Wallets

```sh
curl http://127.0.0.1:8000/api/services/cryptocurrency/v1/wallets
```

This request expectedly returns information on both wallets in the system:

```json
[
  {
    "balance": "90",
    "name": "Johnny Doe",
    "pub_key": "03e657ae71e51be60a45b4bd20bcf79ff52f0c037ae6da0540a0e0066132b472"
  },
  {
    "balance": "110",
    "name": "Janie Roe",
    "pub_key": "d1e877472a4585d515b13f52ae7bfded1ccea511816d7772cb17e1ab20830819"
  }
]
```

#### Info on Specific Wallet

The second read endpoint also works:

```sh
curl "http://127.0.0.1:8000/api/services/cryptocurrency/v1/wallet/\
03e657ae71e51be60a45b4bd20bcf79ff52f0c037ae6da0540a0e0066132b472"
```

The response is:

```json
{
  "balance": "90",
  "name": "Johnny Doe",
  "pub_key": "03e657ae71e51be60a45b4bd20bcf79ff52f0c037ae6da0540a0e0066132b472"
}
```

## Conclusion

Hurray! 🎉 You have created the first fully functional Exonum blockchain
with two wallets and transferred some money between them. Next,
[we are going to test it](test-service.md).

[cryptocurrency]: https://github.com/exonum/exonum/blob/master/examples/cryptocurrency
[explorer]: ../advanced/node-management.md#transaction
[tx-info]: ../architecture/transactions.md#info
[iron]: http://ironframework.io/
[bodyparser]: https://docs.rs/bodyparser/0.8.0/bodyparser/
[iron-handler]: https://docs.rs/iron/0.6.0/iron/middleware/trait.Handler.html
[rust-closure]: https://doc.rust-lang.org/book/first-edition/closures.html
[curry-fn]: https://en.wikipedia.org/wiki/Currying
[arc]: https://doc.rust-lang.org/std/sync/struct.Arc.html
[ref]: https://doc.rust-lang.org/std/cell/struct.Ref.html
[cargo-example]: http://doc.crates.io/manifest.html#examples
[lib.rs]: https://github.com/exonum/exonum/blob/master/examples/cryptocurrency/src/lib.rs
[demo.rs]: https://github.com/exonum/exonum/blob/master/examples/cryptocurrency/examples/demo.rs
[std-asref]: https://doc.rust-lang.org/std/convert/trait.AsRef.html<|MERGE_RESOLUTION|>--- conflicted
+++ resolved
@@ -54,36 +54,36 @@
 Let’s start with importing crates with necessary types:
 
 ??? note "Imports"
-```rust
-extern crate bodyparser;
-#[macro_use]
-extern crate exonum;
-#[macro_use]
-extern crate failure;
-extern crate iron;
-extern crate router;
-extern crate serde;
-#[macro_use]
-extern crate serde_derive;
-extern crate serde_json;
-
-use exonum::api::{Api, ApiError};
-use exonum::blockchain::{ApiContext, Blockchain, ExecutionError,
-                         ExecutionResult, Service, Transaction,
-                         TransactionSet};
-use exonum::crypto::{Hash, PublicKey};
-use exonum::encoding;
-use exonum::encoding::serialize::FromHex;
-use exonum::messages::{Message, RawTransaction};
-use exonum::node::{ApiSender, TransactionSend};
-use exonum::storage::{Fork, MapIndex, Snapshot};
-use iron::headers::ContentType;
-use iron::Handler;
-use iron::modifiers::Header;
-use iron::prelude::*;
-use iron::status::Status;
-use router::Router;
-```
+    ```rust
+    extern crate bodyparser;
+    #[macro_use]
+    extern crate exonum;
+    #[macro_use]
+    extern crate failure;
+    extern crate iron;
+    extern crate router;
+    extern crate serde;
+    #[macro_use]
+    extern crate serde_derive;
+    extern crate serde_json;
+
+    use exonum::api::{Api, ApiError};
+    use exonum::blockchain::{ApiContext, Blockchain, ExecutionError,
+                             ExecutionResult, Service, Transaction,
+                             TransactionSet};
+    use exonum::crypto::{Hash, PublicKey};
+    use exonum::encoding;
+    use exonum::encoding::serialize::FromHex;
+    use exonum::messages::{Message, RawTransaction};
+    use exonum::node::{ApiSender, TransactionSend};
+    use exonum::storage::{Fork, MapIndex, Snapshot};
+    use iron::headers::ContentType;
+    use iron::Handler;
+    use iron::modifiers::Header;
+    use iron::prelude::*;
+    use iron::status::Status;
+    use router::Router;
+    ```
 
 ## Constants
 
@@ -216,23 +216,8 @@
 - Create a new wallet and add some money to it
 - Transfer money between two different wallets
 
-<<<<<<< HEAD
 Service transactions are defined through `transactions!` macro
 that automatically assigns transaction IDs based on the declaration order:
-=======
-Declaration of any transaction should contain:
-
-- Service identifier
-- Unique (within the service) message identifier
-- Size of the fixed part of the message
-
-Exonum will use these constants for (de)serialization of messages.
-
-### Creating New Wallet
-
-A Transaction to create a new wallet should contain the public key of the wallet
-and the name of the user who created this wallet:
->>>>>>> 3b450c2f
 
 ```rust
 transactions! {
@@ -479,10 +464,10 @@
                 ),
             )
         })?;
-    
+
         let snapshot = self.blockchain.snapshot();
         let schema = CurrencySchema::new(snapshot);
-    
+
         if let Some(wallet) = schema.wallet(&public_key) {
             self.ok_response(&serde_json::to_value(wallet).unwrap())
         } else {
